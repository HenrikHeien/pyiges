import os

from geomdl import NURBS, BSpline
import numpy as np
import pyvista as pv

from pyiges.entity import Entity


def parse_float(str_value):
    """
    This fuction converts a string to float just like the built-in
    float() function. In addition to "normal" numbers it also handles
    numbers such as 1.2D3 (equivalent to 1.2E3)
    """
    try:
        return float(str_value)
    except ValueError:
        return float(str_value.lower().replace("d", "e"))



class Point(Entity):
    """IGES Point"""

    def _add_parameters(self, parameters):
        self._x = parse_float(parameters[1])
        self._y = parse_float(parameters[2])
        self._z = parse_float(parameters[3])

    @property
    def x(self):
        """X coordinate"""
        return self._x

    @property
    def y(self):
        """Y coordinate"""
        return self._y

    @property
    def z(self):
        """Z coordinate"""
        return self._z

    @property
    def coordinate(self):
        """Coordinate of the point as a numpy array"""
        return np.array([self._x, self._y, self._z])

    def __repr__(self):
        s = '--- IGES Point ---' + os.linesep
        s += "{0}, {1}, {2} {3}".format(self._x, self._y, self._z, os.linesep)
        return s

    def __str__(self):
        return self.__repr__()

    def to_vtk(self):
        """Point represented as a ``pyvista.PolyData`` Mesh

        Returns
        -------
        mesh : ``pyvista.PolyData``
            ``pyvista`` mesh
        """
        return pv.PolyData([self.x, self.y, self.z])


class Line(Entity):
    """IGES Straight line segment"""

    def _add_parameters(self, parameters):
        self._x1 = parse_float(parameters[1])
        self._y1 = parse_float(parameters[2])
        self._z1 = parse_float(parameters[3])
        self._x2 = parse_float(parameters[4])
        self._y2 = parse_float(parameters[5])
        self._z2 = parse_float(parameters[6])

    @property
    def coordinates(self):
        """Starting and ending point of the line as a ``numpy`` array"""
        return np.array([[self._x1, self._y1, self._z1],
                         [self._x2, self._y2, self._z2]])

    def __repr__(self):
        s = '--- IGES Line ---' + os.linesep
        s += Entity.__str__(self) + os.linesep
        s += "From point {0}, {1}, {2} {3}".format(self._x1, self._y1, self._z1, os.linesep)
        s += "To point {0}, {1}, {2}".format(self._x2, self._y2, self._z2)
        return s

    def to_vtk(self, resolution=1):
        """Line represented as a ``pyvista.PolyData`` Mesh

        Returns
        -------
        mesh : ``pyvista.PolyData``
            ``pyvista`` mesh
        """
        return pv.Line([self._x1, self._y1, self._z1],
                       [self._x2, self._y2, self._z2], resolution)


class Transformation(Entity):
    """Transforms entities by matrix multiplication and vector
    addition to give a translation, as shown below:

    Notes
    -----
        | R11  R12  R13 |          | T1 |
    R=  | R21  R22  R23 |     T =  | T2 |
        | R31  R32  R33 |          | T3 |

    ET = RE + T, where E is the entity coordinate

    """

    def _add_parameters(self, parameters):
        """
        Index in list	Type of data	Name	Description
        1	REAL	R11	First row
        2	REAL	R12	..
        3	REAL	R13	..
        4	REAL	T1	First T vector value
        5	REAL	R21	Second row..
        ...
        12	REAL	T3	Third T vector value

        """
<<<<<<< HEAD
        self.r11 = float(parameters[1])
        self.r12 = float(parameters[2])
        self.r13 = float(parameters[3])
        self.t1 = float(parameters[4])
        self.r21 = float(parameters[5])
        self.r22 = float(parameters[6])
        self.r23 = float(parameters[7])
        self.t2 = float(parameters[8])
        self.r31 = float(parameters[9])
        self.r32 = float(parameters[10])
        self.r33 = float(parameters[11])
        self.t3 = float(parameters[12])
=======
        self.r11 = parse_float(parameters[1])
        self.r12 = parse_float(parameters[2])
        self.r13 = parse_float(parameters[3])
        self.t1 = parse_float(parameters[4])
        self.r21 = parse_float(parameters[5])
        self.r22 = parse_float(parameters[6])
        self.r23 = parse_float(parameters[7])
        self.t2 = parse_float(parameters[8])
        self.r31 = parse_float(parameters[9])
        self.r32 = parse_float(parameters[10])
        self.r33 = parse_float(parameters[11])
        self.t3 = parse_float(parameters[12])
>>>>>>> 8d0af1a1

    def __repr__(self):
        txt = 'IGES 124 Transformation Matrix\n'
        txt += str(self.to_affine())
        return txt

    def to_affine(self):
        """Return a 4x4 affline transformation matrix"""
        return np.array([[self.r11, self.r12, self.r13, self.t1],
                         [self.r21, self.r22, self.r23, self.t2],
                         [self.r31, self.r32, self.r33, self.t3],
                         [0, 0, 0, 1]])

    def _to_vtk(self):
        """Convert to a vtk transformation matrix"""
        vtkmatrix = pv.vtkmatrix_from_array(self.to_affine())
        import vtk
        trans = vtk.vtkTransform()
        trans.SetMatrix(vtkmatrix)
        return trans


class ConicArc(Entity):
    """Conic Arc (Type 104)
    Arc defined by the equation:
    ``A*x**2 + B*x*y + C*y**2 + D*x + E*y + F = 0``

    with a Transformation Matrix (Entity 124). Can define
    an ellipse, parabola, or hyperbola.

    """
    # The definitions of the terms ellipse, parabola, and hyperbola
    # are given in terms of the quantities Q1, Q2, and Q3. These
    # quantities are:

    #     |  A   B/2  D/2 |        |  A   B/2 |
    # Q1= | B/2   C   E/2 |   Q2 = | B/2   C  |   Q3 = A + C
    #     | D/2  E/2   F  |
    # A parent conic curve is:

    # An ellipse if Q2 > 0 and Q1, Q3 < 0.
    # A hyperbola if Q2 < 0 and Q1 != 0.
    # A parabola if Q2 = 0 and Q1 != 0.


    def _add_parameters(self, parameters):
        """
        Index	Type	Name	Description
        1	REAL	A	coefficient of xt^2
        2	REAL	B	coefficient of xtyt
        3	REAL	C	coefficient of yt^2
        4	REAL	D	coefficient of xt
        5	REAL	E	coefficient of yt
        6	REAL	F	scalar coefficient
        7	REAL	X1	x coordinate of start point
        8	REAL	Y1	y coordinate of start point
        9	REAL	Z1	z coordinate of start point
        10	REAL	X2	x coordinate of end point
        11	REAL	Y2	y coordinate of end point
        12	REAL	Z2	z coordinate of end point
        """
        self.a = parameters[1]  #  coefficient of xt^2
        self.b = parameters[2]  #  coefficient of xtyt
        self.c = parameters[3]  #  coefficient of yt^2
        self.d = parameters[4]  #  coefficient of xt
        self.e = parameters[5]  #  coefficient of yt
        self.f = parameters[6]  #  scalar coefficient
        self.x1 = parameters[7]  #  x coordinate of start point
        self.y1 = parameters[8]  #  y coordinate of start point
        self.z1 = parameters[9]  #  z coordinate of start point
        self.x2 = parameters[10]  #  x coordinate of end point
        self.y2 = parameters[11]  #  y coordinate of end point
        self.z2 = parameters[12]  #  z coordinate of end point

    def __repr__(self):
        info = 'Conic Arc\nIGES Type 104\n'
        info += 'Start:  (%f, %f, %f)\n' % (self.x1, self.y1, self.z1)
        info += 'End:    (%f, %f, %f)\n' % (self.x2, self.y2, self.z2)
        info += 'Coefficient of x**2: %f' % self.a
        info += 'Coefficient of x*y:  %f' % self.b
        info += 'Coefficient of y**2: %f' % self.c
        info += 'Coefficient of x:    %f' % self.d
        info += 'Coefficient of y:    %f' % self.e
        info += 'Scalar coefficient:  %f' % self.f
        return info

    def to_vtk(self):

        # a*x**2 + b*x*y + c*y**2 + d*x + e*y + f = 0
        # from sympy import Symbol
        # from sympy.solvers import Solve
        # a = Symbol('a')
        # b = Symbol('b')
        # c = Symbol('c')
        # d = Symbol('d')
        # e = Symbol('e')
        # f = Symbol('f')
        # x = Symbol('x')
        # y = Symbol('y')
        # solve(a*x**2 + b*x*y + c*y**2 + d*x + e*y + f, x)

        # x0 = (-b*y - d + sqrt(-4*a*c*y**2 - 4*a*e*y - 4*a*f + b**2*y**2 + 2*b*d*y + d**2))/(2*a)
        # x1 = -(b*y + d + sqrt(-4*a*c*y**2 - 4*a*e*y - 4*a*f + b**2*y**2 + 2*b*d*y + d**2))/(2*a)

        raise NotImplementedError('Not yet implemented')


class RationalBSplineCurve(Entity):
    """Rational B-Spline Curve
    IGES Spec v5.3 p. 123 Section 4.23
    See also Appendix B, p. 545
    """

    def _add_parameters(self, parameters):
        self.K = int(parameters[1])
        self.M = int(parameters[2])
        self.prop1 = int(parameters[3])
        self.prop2 = int(parameters[4])
        self.prop3 = int(parameters[5])
        self.prop4 = int(parameters[6])

        self.N = 1 + self.K - self.M
        self.A = self.N + 2 * self.M

        # Knot sequence
        self.T = []
        for i in range(7, 7 + self.A + 1):
            self.T.append(parse_float(parameters[i]))

        # Weights
        self.W = []
        for i in range(self.A + 8, self.A + self.K + 8):
            self.W.append(parse_float(parameters[i]))

        # Control points
        self.control_points = []
        for i in range(9 + self.A + self.K, 9 + self.A + 4*self.K + 1, 3):
            point = (parse_float(parameters[i]), parse_float(parameters[i+1]), parse_float(parameters[i+2]))
            self.control_points.append(point)

        # Parameter values
        self.V0 = parse_float(parameters[12 + self.A + 4 * self.K])
        self.V1 = parse_float(parameters[13 + self.A + 4 * self.K])

        # Unit normal (only for planar curves)
        if len(parameters) > 14 + self.A + 4 * self.K + 1:
            self.planar_curve = True
            self.XNORM = parse_float(parameters[14 + self.A + 4 * self.K])
            self.YNORM = parse_float(parameters[15 + self.A + 4 * self.K])
            self.ZNORM = parse_float(parameters[16 + self.A + 4 * self.K])
        else:
            self.planar_curve = False

    def __str__(self):
        s = '--- Rational B-Spline Curve ---' + os.linesep
        s += Entity.__str__(self) + os.linesep
        s += str(self.T) + os.linesep
        s += str(self.W) + os.linesep
        s += str(self.control_points) + os.linesep
        s += "Parameter: v(0) = {0}    v(1) = {1}".format(self.V0, self.V1) + os.linesep
        if self.planar_curve:
            s += "Unit normal: {0} {1} {2}".format(self.XNORM, self.YNORM, self.ZNORM)
        return s

    def to_geomdl(self):
        curve = NURBS.Curve()
        curve.degree = self.M
        curve.ctrlpts = self.control_points
        curve.weights = self.W + [1]
        curve.knotvector = self.T  # Set knot vector
        return curve

    def to_vtk(self, delta=0.01):
        """Set evaluation delta (controls the number of curve points)
        """
        # Create a 3-dimensional B-spline Curve
        curve = self.to_geomdl()
        curve.delta = delta

        # spline segfaults here sometimes...
        # return pv.Spline(np.array(curve.evalpts))

        n_points = len(curve.evalpts)
        faces = np.arange(-1, n_points)
        faces[0] = n_points
        line = pv.PolyData()
        line.points = np.array(curve.evalpts)
        line.lines = faces
        return line


class RationalBSplineSurface(Entity):
    """Rational B-Spline Surface


    Examples
    --------
    >>> import pyiges
    >>> from pyiges import examples
    >>> iges = pyiges.read(examples.impeller)
    >>> bsurfs = igs.bspline_surfaces()
    >>> bsurf = bsurfs[0]
    >>> print(bsurf)
        Rational B-Spline Surface
        Upper index of first sum:        3
        Upper index of second sum:       3
        Degree of first basis functions: 3
        Degree of second basis functions: 3
        Open in the first direction
        Open in the second direction
        Polynomial
        Periodic in the first direction
        Periodic in the second direction
        Knot 1: [0. 0. 0. 0. 1. 1. 1. 1.]
        Knot 2: [0. 0. 0. 0. 1. 1. 1. 1.]
        u0: 1.000000
        u1: 0.000000
        v0: 1.000000
        v1: 128.000000
        Control Points: 16

    >>> bsurf.control_points
    array([[-26.90290533, -16.51153913,  -8.87632351],
           [-25.85182035, -15.86644037, -21.16779478],
           [-25.99572556, -15.95476156, -33.51982653],
           [-27.33276363, -16.77536276, -45.77299513],
           [-28.23297477, -14.34440426,  -8.87632351],
           [-27.12992455, -13.78397453, -21.16779478],
           [-27.28094438, -13.86070358, -33.51982653],
           [-28.6840851 , -14.57360111, -45.77299513],
           [-29.29280315, -12.03305788,  -8.87632351],
           [-28.14834588, -11.56293146, -21.16779478],
           [-28.3050348 , -11.62729699, -33.51982653],
           [-29.76084756, -12.22532372, -45.77299513],
           [-30.06701039,  -9.61104189,  -8.87632351],
           [-28.89230518,  -9.2355426 , -21.16779478],
           [-29.05313537,  -9.28695263, -33.51982653],
           [-30.54742519,  -9.76460843, -45.77299513]])
    """

    @property
    def k1(self):
        """ Upper index of first sum"""
        return self._k1

    @property
    def k2(self):
        """ Upper index of second sum"""
        return self._k2

    @property
    def m1(self):
        """ Degree of first basis functions"""
        return self._m1

    @property
    def m2(self):
        """Degree of second basis functions"""
        return self._m2

    @property
    def flag1(self):
        """Closed in the first direction"""
        return self._flag1

    @property
    def flag2(self):
        """Closed in the second direction"""
        return self._flag2

    @property
    def flag3(self):
        """Polynominal

        ``False`` - rational
        ``True``  - polynomial
        """
        return self._flag3

    @property
    def flag4(self):
        """First direction periodic"""
        return self._flag4

    @property
    def flag5(self):
        """Second direction Periodic"""
        return self._flag5

    @property
    def knot1(self):
        """First Knot Sequences"""
        return self._knot1

    @property
    def knot2(self):
        """Second Knot Sequences"""
        return self._knot2

    @property
    def weights(self):
        """First Knot Sequences"""
        return self._weights

    def control_points(self):
        """Control points"""
        return self._cp

    @property
    def u0(self):
        """Start first parameter value"""
        return self._u0

    @property
    def u1(self):
        """End first parameter value"""
        return self._u1

    @property
    def v0(self):
        """Start second parameter value"""
        return self._v0

    @property
    def v1(self):
        """End second parameter value"""
        return self._v1

    def _add_parameters(self, input_parameters):
        parameters = np.array([parse_float(param) for param in input_parameters], dtype=float)

        self._k1 = int(parameters[1])  # Upper index of first sum
        self._k2 = int(parameters[2])  # Upper index of second sum
        self._m1 = int(parameters[3])  # Degree of first basis functions
        self._m2 = int(parameters[4])  # Degree of second basis functions
        self._flag1 = bool(parameters[5])  # 0=closed in first direction, 1=not closed
        self._flag2 = bool(parameters[6])  # 0=closed in second direction, 1=not closed
        self._flag3 = bool(parameters[7])  # 0=rational, 1=polynomial
        self._flag4 = bool(parameters[8])  # 0=nonperiodic in first direction , 1=periodic
        self._flag5 = bool(parameters[9])  # 0=nonperiodic in second direction , 1=periodic

        # load knot sequences
        self._knot1 = parameters[10:12 + self._k1 + self._m1]
        self._knot2 = parameters[12 + self._k1 + self._m1: 14 + self._k2 + self._m1 + self._k1 + self._m2]

        # weights
        st = 14 + self._k2 + self._m1 + self._k1 + self._m2
        en = st + (1 + self._k2)*(1 + self._k1)
        self._weights = parameters[st:en]

        # control points
        st = 14 + self._k2 + self._k1 + self._m1 + self._m2 + (1 + self._k2)*(1 + self._k1)
        en = st + 3*(1 + self._k2)*(1 + self._k1)
        self._cp = parameters[st:en].reshape(-1, 3)

        self._u0 = parameters[-3]  # Start first parameter value
        self._u1 = parameters[-2]  # End first parameter value
        self._v0 = parameters[-1]  # Start second parameter value
        self._v1 = parameters[-0]  # End second parameter value

    def __repr__(self):
        info = 'Rational B-Spline Surface\n'
        info += '    Upper index of first sum:          %d\n' % self._k1
        info += '    Upper index of second sum:         %d\n' % self._k2
        info += '    Degree of first basis functions:   %d\n' % self._m1
        info += '    Degree of second basis functions:  %d\n' % self._m2

        if self.flag1:
            info += '    Closed in the first direction\n'
        else:
            info += '    Open in the first direction\n'

        if self.flag2:
            info += '    Closed in the second direction\n'
        else:
            info += '    Open in the second direction\n'

        if self.flag3:
            info += '    Rational\n'
        else:
            info += '    Polynomial\n'

        if self.flag4:
            info += '    Nonperiodic in first direction\n'
        else:
            info += '    Periodic in the first direction\n'

        if self.flag5:
            info += '    Nonperiodic in second direction\n'
        else:
            info += '    Periodic in the second direction\n'

        info += '    Knot 1: %s\n' % str(self.knot1)
        info += '    Knot 2: %s\n' % str(self.knot2)

        info += '    u0: %f\n' % self.u0
        info += '    u1: %f\n' % self.u1
        info += '    v0: %f\n' % self.v0
        info += '    v1: %f\n' % self.v1

        info += '    Control Points: %d' % len(self._cp)

    def to_geomdl(self):
        """Return a ``geommdl.BSpline.Surface``"""
        surf = BSpline.Surface()

        # Set degrees
        surf.degree_u = self._m2
        surf.degree_v = self._m1

        # set control points and knots
        cp2d = self._cp.reshape(self._k2 + 1, self._k1 + 1, 3)
        surf.ctrlpts2d = cp2d.tolist()
        surf.knotvector_u = self._knot2
        surf.knotvector_v = self._knot1

        # set weights
        surf.weights = self._weights
        return surf

    def to_vtk(self, delta=0.025):
        """Return a pyvista.PolyData Mesh

        Parameters
        ----------
        delta : float, optional
            Resolution of the surface.  Higher number result in a
            denser mesh at the cost of compute time.

        Returns
        -------
        mesh : ``pyvista.PolyData``
            ``pyvista`` mesh

        Examples
        --------
        >>> mesh = bsurf.to_vtk()
        >>> mesh.plot()
        """
        surf = self.to_geomdl()
        # Set evaluation delta
        surf.delta = delta

        # Evaluate surface points
        surf.evaluate()

        faces = []
        for face in surf.faces:
            faces.extend([3] + face.vertex_ids)

        return pv.PolyData(np.array(surf.vertices), np.array(faces))


class CircularArc(Entity):
    """Circular Arc

    Type 100: Simple circular arc of constant radius. Usually defined
    with a Transformation Matrix Entity (Type 124).

    """

    def _add_parameters(self, parameters):
        # Index in list    Type of data    Name    Description
        # 1                REAL            Z       z displacement on XT,YT plane
        # 2                REAL            X       x coordinate of center
        # 3                REAL            Y       y coordinate of center
        # 4                REAL            X1      x coordinate of start
        # 5                REAL            Y1      y coordinate of start
        # 6                REAL            X2      x coordinate of end
        # 7                REAL            Y2      y coordinate of end
<<<<<<< HEAD
        self.z = float(parameters[1])
        self.x = float(parameters[2])
        self.y = float(parameters[3])
        self.x1 = float(parameters[4])
        self.y1 = float(parameters[5])
        self.x2 = float(parameters[6])
        self.y2 = float(parameters[7])
=======
        self.z = parse_float(parameters[1])
        self.x = parse_float(parameters[2])
        self.y = parse_float(parameters[3])
        self.x1 = parse_float(parameters[4])
        self.y1 = parse_float(parameters[5])
        self.x2 = parse_float(parameters[6])
        self.y2 = parse_float(parameters[7])
>>>>>>> 8d0af1a1
        self._transform = self.d.get('transform', None)

    def to_vtk(self, resolution=20):
        """Circular arc represented as a ``pyvista.PolyData`` Mesh

        Returns
        -------
        mesh : ``pyvista.PolyData``
            ``pyvista`` mesh
        """
        start = [self.x1, self.y1, 0]
        end = [self.x2, self.y2, 0]
        center = [self.x, self.y, 0],
        arc = pv.CircularArc(center=center,
                             pointa=start,
                             pointb=end,
                             resolution=resolution)
        arc.points += [0, 0, self.z]
        if self.transform is not None:
            arc.transform(self.transform._to_vtk())

        return arc

    @property
    def transform(self):
        if self._transform is not None:
            return self.iges[self._transform]

    def __repr__(self):
        info = 'Circular Arc\nIGES Type 100\n'
        info += 'Center: (%f, %f)\n' % (self.x, self.y)
        info += 'Start:  (%f, %f)\n' % (self.x1, self.y1)
        info += 'End:    (%f, %f)\n' % (self.x2, self.y2)
        info += 'Z Disp: %f' % self.z
        return info


class Face(Entity):
    """Defines a bound portion of three dimensional space (R^3) which
    has a finite area. Used to construct B-Rep Geometries."""

    def _add_parameters(self, parameters):
        """
        Parameter Data
        Index	Type	Name	Description
        Pointer	Surface	Underlying surface
        2	INT	N	Number of loops
        3	BOOL	Flag	Outer loop flag:
                                True indicates Loop1 is outer loop.
                                False indicates no outer loop.
        4	Pointer	Loop1	Pointer to first loop of the face
        3+N	Pointer	LoopN	Pointer to last loop of the face
        """
        self.surf_pointer = int(parameters[1])
        self.n_loops = int(parameters[2])
        self.outer_loop_flag = bool(parameters[3])

        self.loop_pointers = []
        for i in range(self.n_loops):
            self.loop_pointers.append(int(parameters[4 + i]))

    @property
    def loops(self):
        loops = []
        for ptr in self.loop_pointers:
            loops.append(self.iges.from_pointer(ptr))

        return loops

    def __repr__(self):
        info = 'IGES Type 510: Face\n'
        # info += 'Center: (%f, %f)\n' % (self.x, self.y)
        # info += 'Start:  (%f, %f)\n' % (self.x1, self.y1)
        # info += 'End:    (%f, %f)\n' % (self.x2, self.y2)
        # info += 'Z Disp: %f' % self.z
        return info


class Loop(Entity):
    """Defines a loop, specifying a bounded face, for B-Rep
    geometries."""

    def _add_parameters(self, parameters):
        """Parameter Data
        Index   Type    Name                Description
        1       INT     N                   N Edges in loop
        2	INT	Type1	            Type of Edge 1
                                            0 = Edge
                                            1 = Vertex
        3	Pointer	E1                  First vertex list or edge list
        4	INT	Index1              Index of edge/vertex in E1
        5	BOOL	Flag1               Orientation flag -
                                            True = Agrees with model curve
        6	INT	K1                  Number of parametric space curves
        7	BOOL	ISO(1, 1)           Isoparametric flag of first
                                            parameter space curve
        8	Pointer	PSC(1, 1)           First parametric space curve of E1
        .
        6+2K1	Pointer	PSC(1, K1)          Last parametric space curve of E1
        7+2K1	INT	Type2               Type of Edge 2
        """
        self.parameters = parameters
        self.n_edges = int(self.parameters[1])
        self._edges = []

        c = 0
        for i in range(self.n_edges):
            edge = {'type': int(self.parameters[2 + c]),
                    'e1': int(self.parameters[3 + c]),  # first vertex or edge list
                    'index1': int(self.parameters[4 + c]),  # index of edge in e1
                    'flag1': bool(self.parameters[5 + c]),  # orientation flag
                    'k1': int(self.parameters[6 + c])}  # n curves
            curves = []
            for j in range(edge['k1']):
                curve = {'iso': bool(self.parameters[7 + c + j*2]),  # isopara flag
                         'psc': int(self.parameters[8 + c + j*2])}  # space curve
                curves.append(curve)
            c += 5 + 2*edge['k1']

            edge['curves'] = curves
            self._edges.append(edge)

    # @property
    # def edge_lists(self):
    #     for 

    def curves(self):
        """list of curves"""
        pass

    def __repr__(self):
        info = 'IGES Type 508: Loop\n'
        return info


class EdgeList(Entity):
    """Provides a list of edges, comprised of vertices, for specifying
    B-Rep Geometries."""
    _iges_type = 504

    def _add_parameters(self, parameters):
        """
        Parameter Data
        Index in list	Type of data	Name	Description
        INT	N	Number of Edges in list
        2	Pointer	Curve1	First model space curve
        3	Pointer	SVL1	Vertex list for start vertex
        4	INT	S1	Index of start vertex in SVL1
        5	Pointer	EVL1	Vertex list for end vertex
        6	INT	E1	Index of end vertex in EVL1
        .
        .	.
        .	.
        .	
        5N-3	Pointer	CurveN	First model space curve
        5N-2	Pointer	SVLN	Vertex list for start vertex
        5N-1	INT	SN	Index of start vertex in SVLN
        5N	Pointer	EVLN	Vertex list for end vertex
        5N+1	INT	EN	Index of end vertex in EVLN
        """
        self.parameters = parameters
        self.n_edges = int(parameters[1])

        self.edges = []
        for i in range(self.n_edges):
            edge = {'curve1': int(parameters[2 + 5*i]),  # first model space curve
                    'svl': int(parameters[3 + 5*i]),  # vertex list for start vertex
                    's': int(parameters[4 + 5*i]),  # start index
                    'evl': int(parameters[5 + 5*i]), # vertex list for end vertex
                    'e': int(parameters[6 + 5*i])} # index of end vertex in evl n
            self.edges.append(edge)

    # @property
    # def curve(self, ):
    #     for

    def __getitem__(self, indices):
        # TODO: limit spline based on start and end point
        ptr = self.edges[indices]['curve1']
        return self.iges.from_pointer(ptr)

    def __len__(self):
        return len(self.edges)

    def __repr__(self):
        info = 'IGES Type %d: Edge List\n' % self._iges_type
        return info


class VertexList(Entity):
    """Vertex List (Type 502 Form 1)"""
    _iges_type = 502

    def _add_parameters(self, parameters):
        """Parameter Data
        Index in list	Type of data	Name	Description
        INT	N	Number of vertices in list
        2	REAL	X1	Coordinates of first vertex
        3	REAL	Y1
        4	REAL	Z1
        .
        .	.
        .	.
        .
        3N-1	REAL	XN	Coordinates of last vertex
        3N	REAL	YN
        3N+1	REAL	ZN
        """
        self.parameters = parameters
        self.n_points = int(parameters[1])
        self.points = []
        for i in range(self.n_points):
            point = [parse_float(self.parameters[2 + i*3]),
                     parse_float(self.parameters[3 + i*3]),
                     parse_float(self.parameters[4 + i*3])]
            self.points.append(point)<|MERGE_RESOLUTION|>--- conflicted
+++ resolved
@@ -129,20 +129,6 @@
         12	REAL	T3	Third T vector value
 
         """
-<<<<<<< HEAD
-        self.r11 = float(parameters[1])
-        self.r12 = float(parameters[2])
-        self.r13 = float(parameters[3])
-        self.t1 = float(parameters[4])
-        self.r21 = float(parameters[5])
-        self.r22 = float(parameters[6])
-        self.r23 = float(parameters[7])
-        self.t2 = float(parameters[8])
-        self.r31 = float(parameters[9])
-        self.r32 = float(parameters[10])
-        self.r33 = float(parameters[11])
-        self.t3 = float(parameters[12])
-=======
         self.r11 = parse_float(parameters[1])
         self.r12 = parse_float(parameters[2])
         self.r13 = parse_float(parameters[3])
@@ -155,7 +141,6 @@
         self.r32 = parse_float(parameters[10])
         self.r33 = parse_float(parameters[11])
         self.t3 = parse_float(parameters[12])
->>>>>>> 8d0af1a1
 
     def __repr__(self):
         txt = 'IGES 124 Transformation Matrix\n'
@@ -626,15 +611,6 @@
         # 5                REAL            Y1      y coordinate of start
         # 6                REAL            X2      x coordinate of end
         # 7                REAL            Y2      y coordinate of end
-<<<<<<< HEAD
-        self.z = float(parameters[1])
-        self.x = float(parameters[2])
-        self.y = float(parameters[3])
-        self.x1 = float(parameters[4])
-        self.y1 = float(parameters[5])
-        self.x2 = float(parameters[6])
-        self.y2 = float(parameters[7])
-=======
         self.z = parse_float(parameters[1])
         self.x = parse_float(parameters[2])
         self.y = parse_float(parameters[3])
@@ -642,7 +618,6 @@
         self.y1 = parse_float(parameters[5])
         self.x2 = parse_float(parameters[6])
         self.y2 = parse_float(parameters[7])
->>>>>>> 8d0af1a1
         self._transform = self.d.get('transform', None)
 
     def to_vtk(self, resolution=20):
